--- conflicted
+++ resolved
@@ -82,8 +82,6 @@
 
     (expt (sqrt :x) (:? n odd-integer?))
     => (* (sqrt :x) (expt :x (:? #(/ (- (% 'n) 1) 2))))
-<<<<<<< HEAD
-=======
 
     (/ :x (sqrt :x)) => (sqrt :x)
 
@@ -100,43 +98,6 @@
     (/ :x (* :u* (sqrt :x) :v*))
     =>
     (/ (sqrt :x) (* :u* :v*))
-
-    (/ (sqrt :x) (* :u* :x :v*))
-    =>
-    (/ 1 (* :u* (sqrt :x) :v*))
-
-    (/ (* :p* :x :q*)
-       (* :u* (sqrt :x) :v*))
-    =>
-    (/ (* :p* (sqrt :x) :q*)
-       (* :u* :v*))
-
-    (/ (* :p* (sqrt :x) :q*)
-       (* :u* :x :v*))
-    =>
-    (/ (* :p* :q*)
-       (* :u* (sqrt :x) :v*))
-
-    ;; Following are the new rules we added to approach
-    ;; the simplification of the time-invariant-canonical
-    ;; test.
->>>>>>> 1a05ac55
-
-    (/ :x (sqrt :x)) => :x
-
-    (/ (sqrt :x) :x) => (/ 1 (sqrt :x))
-
-    (/ (* :u* :x :v*) (sqrt :x))
-    =>
-    (* :u* (sqrt :x) :v*)
-
-    (/ (* :u* (sqrt :x) :v*) :x)
-    =>
-    (/ (* :u* :v*) (sqrt :x))
-
-    (/ :x (* :u* (sqrt :x) :v*))
-    =>
-    (/  (sqrt :x) (* :u* :v*))
 
     (/ (sqrt :x) (* :u* :x :v*))
     =>
