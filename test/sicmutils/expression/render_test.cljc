--- conflicted
+++ resolved
@@ -152,11 +152,7 @@
   (is (= "\\frac{a + b}{c + d}" (->TeX (/ (+ 'a 'b) (+ 'c 'd)))))
   (is (= "\\frac{a}{b}" (->TeX (/ 'a 'b)))))
 
-<<<<<<< HEAD
-(deftest equations
-=======
 (deftest equation-tests
->>>>>>> e87b4ebc
   (is (= "x = 4" (->infix '(= x 4))))
   (is (= "x = 4" (->TeX '(= x 4))))
 
@@ -187,11 +183,7 @@
   (is (= "4 \\geq 2 + 2 \\geq 1 + 3"
          (->TeX '(>= 4 (+ 2 2) (+ 1 3))))))
 
-<<<<<<< HEAD
-(deftest symbols
-=======
 (deftest symbol-rendering-tests
->>>>>>> e87b4ebc
   (is (= "x" (->TeX 'x)))
   (is (= "\\mathsf{PV}" (->TeX 'PV)))
   (binding [sicmutils.expression.render/*TeX-sans-serif-symbols* false]
