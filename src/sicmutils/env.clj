;
; Copyright © 2017 Colin Smith.
; This work is based on the Scmutils system of MIT/GNU Scheme:
; Copyright © 2002 Massachusetts Institute of Technology
;
; This is free software;  you can redistribute it and/or modify
; it under the terms of the GNU General Public License as published by
; the Free Software Foundation; either version 3 of the License, or (at
; your option) any later version.
;
; This software is distributed in the hope that it will be useful, but
; WITHOUT ANY WARRANTY; without even the implied warranty of
; MERCHANTABILITY or FITNESS FOR A PARTICULAR PURPOSE.  See the GNU
; General Public License for more details.
;
; You should have received a copy of the GNU General Public License
; along with this code; if not, see <http://www.gnu.org/licenses/>.
;

(ns sicmutils.env
  "The purpose of these definitions is to let the import of sicmutils.env
   bring all the functions in the book into scope without qualification,
   so you can just start working with examples."
  (:refer-clojure :exclude [+ - * / zero?]
                  :rename {ref core-ref partial core-partial})
  (:require [potemkin]
            [nrepl.middleware.print]
            [sicmutils
             [structure]
             [complex]
             [generic :as g]
             [simplify :as simp]
             [function :as f]
<<<<<<< HEAD
             [infix]
=======
             [value :as v]
             [infix :as infix]
>>>>>>> ba4eef60
             [operator]
             [matrix :as matrix]
             [series :as series]]
            [sicmutils.numerical
             [minimize]
             [ode]
             [integrate]]
            [sicmutils.mechanics
             [lagrange]
             [hamilton]
             [rotation]]
            [sicmutils.calculus
             [basis]
             [covariant]
             [derivative :as d]
             [form-field]
             [map]
             [coordinate]
             [vector-field]
             [manifold]]))

(defmacro literal-function
  ([f] `(f/literal-function ~f))
  ([f sicm-signature]
   (if (and (list? sicm-signature)
            (= '-> (first sicm-signature)))
     `(f/literal-function ~f '~sicm-signature)
     `(f/literal-function ~f ~sicm-signature)))
  ([f domain range] `(f/literal-function ~f ~domain ~range)))

(defmacro with-literal-functions
  [& args]
  `(f/with-literal-functions ~@args))

(def cot (g/divide g/cos g/sin))
(def csc (g/invert g/sin))
(def sec (g/invert g/cos))

(def print-expression simp/print-expression)
(def simplify-and-freeze simp/simplify-and-freeze)

(defn ref
  "A shim so that ref can act like nth in SICM contexts, as clojure
  core ref elsewhere."
  [a & as]
  (let [m? (matrix/matrix? a)]
    (if (and as
             (or (sequential? a) m?)
             (every? integer? as))
      (if m?
        (matrix/get-in a as)
        (get-in a as))
     (apply core-ref a as))))

(defn partial
  "A shim. Dispatches to partial differentiation when all the arguments
  are integers; falls back to the core meaning (partial function application)
  otherwise."
  [& selectors]
  (if (every? integer? selectors)
    (apply d/∂ selectors)
    (apply core-partial selectors)))

(def m:transpose matrix/transpose)
(def qp-submatrix #(matrix/without % 0 0))
(def m:dimension matrix/dimension)
(def matrix-by-rows matrix/by-rows)
(def column-matrix matrix/column)

(def pi Math/PI)

(def series series/starting-with)
(def series:sum series/sum)

(defn tex$
  "Render expression in a form convenient for rendering with clojupyter.
  In this case, we want the TeX material wrapped with dollar signs."
  [expr]
  (str "$" (-> expr g/simplify infix/->TeX) "$"))

(defn tex$$
  "Render expression in a form convenient for rendering with clojupyter.
  In this case, we want the TeX material wrapped with dollar signs."
  [expr]
  (str "$$" (-> expr g/simplify infix/->TeX) "$$"))

(defn sicmutils-repl-init []
  (set! nrepl.middleware.print/*print-fn* simp/expression->stream))

(potemkin/import-vars
 [sicmutils.complex
  angle
  complex
  conjugate
  imag-part
  real-part]
 [sicmutils.function
  compose]
 [sicmutils.operator
  commutator]
 [sicmutils.generic
  * + - /
  abs
  acos
  arity
  asin
  atan
  cos
  cross-product
  cube
  determinant
  exp
  expt
  invert
  log
  magnitude
  negate
  one-like
  simplify
  sin
  sqrt
  square
  tan
  transpose
  within
  zero-like
  zero?
  Lie-derivative]
 [sicmutils.structure
  compatible-shape
  component
  down
  mapr
  orientation
  structure->vector
  structure?
  up
  up?
  vector->down
  vector->up]
 [sicmutils.infix
  ->infix
  ->TeX
  ->JavaScript]
 [sicmutils.calculus.covariant
  covariant-derivative
  interior-product
  Cartan-transform
  Christoffel->Cartan
  make-Christoffel
  ]
 [sicmutils.calculus.derivative D ∂]
 [sicmutils.calculus.form-field
  d
  components->oneform-field

  literal-oneform-field
  wedge]
 [sicmutils.calculus.manifold
  chart
  point
  literal-manifold-function
  Euler-angles
  alternate-angles
  R1-rect
  R2-rect
  R2-polar
  R3-rect
  R3-cyl
  S2-spherical
  S2-stereographic
  S2-Riemann
  SO3]
 [sicmutils.calculus.basis
  basis->vector-basis
  basis->oneform-basis]
 [sicmutils.calculus.coordinate
  Jacobian
  coordinate-system->basis
  coordinate-system->oneform-basis
  coordinate-system->vector-basis
  let-coordinates
  using-coordinates
  vector-basis->dual]
 [sicmutils.calculus.map
  basis->basis-over-map
  differential
  pullback
  pushforward-vector
  literal-manifold-map
  form-field->form-field-over-map
  vector-field->vector-field-over-map]
 [sicmutils.calculus.vector-field
  components->vector-field
  coordinatize
  evolution
  literal-vector-field
  vector-field->components]
 [sicmutils.mechanics.lagrange
  ->L-state
  ->L-state
  ->local
  Euler-Lagrange-operator
  F->C
  Gamma
  Gamma-bar
  Lagrange-equations
  Lagrange-equations-first-order
  Lagrange-interpolation-function
  Lagrangian->energy
  Lagrangian->state-derivative
  Lagrangian-action
  coordinate
  coordinate-tuple
  find-path
  linear-interpolants
  osculating-path
  p->r
  s->r
  velocity
  velocity-tuple
  Γ]
 [sicmutils.matrix
  s->m
  m->s]
 [sicmutils.mechanics.hamilton
  ->H-state
  F->CT
  Hamilton-equations
  Hamiltonian
  Hamiltonian->state-derivative
  Lagrangian->Hamiltonian
  Legendre-transform
  Lie-transform
  Poisson-bracket
  compositional-canonical?
  iterated-map
  momentum
  momentum-tuple
  polar-canonical
  principal-value
  standard-map
  symplectic-transform?
  symplectic-unit
  time-independent-canonical?]
 [sicmutils.mechanics.rotation Rx Ry Rz]
 [sicmutils.numerical.ode
  evolve
  integrate-state-derivative
  state-advancer]
 [sicmutils.numerical.integrate definite-integral elliptic-f]
 [sicmutils.numerical.minimize minimize])<|MERGE_RESOLUTION|>--- conflicted
+++ resolved
@@ -31,12 +31,7 @@
              [generic :as g]
              [simplify :as simp]
              [function :as f]
-<<<<<<< HEAD
-             [infix]
-=======
-             [value :as v]
              [infix :as infix]
->>>>>>> ba4eef60
              [operator]
              [matrix :as matrix]
              [series :as series]]
