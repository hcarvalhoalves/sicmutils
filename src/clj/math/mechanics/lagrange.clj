--- conflicted
+++ resolved
@@ -182,34 +182,6 @@
   (let [P ((pd 2) L)]
     (- (* P velocity) L)))
 
-<<<<<<< HEAD
-(defn Rx
-  [angle]
-  (fn [[x y z]]
-    (let [ca (cos angle)
-          sa (sin angle)]
-      (up x
-          (- (* ca y) (* sa z))
-          (+ (* sa y) (* ca z))))))
-
-(defn Ry
-  [angle]
-  (fn [[x y z]]
-    (let [ca (cos angle)
-          sa (sin angle)]
-      (up (+ (* ca x) (* sa z))
-          y
-          (- (* ca z) (* sa x))))))
-
-(defn Rz
-  [angle]
-  (fn [[x y z]]
-    (let [ca (cos angle)
-          sa (sin angle)]
-      (up (- (* ca x) (* sa y))
-          (+ (* sa x) (* ca y))
-          z))))
-=======
 (defn osculating-path
   [state0]
   (let [[t0 q0] state0
@@ -236,5 +208,4 @@
 
 (defn Euler-Lagrange-operator
   [L]
-  (- (Dt ((pd 2) L)) ((pd 1) L)))
->>>>>>> 91ecca26
+  (- (Dt ((pd 2) L)) ((pd 1) L)))