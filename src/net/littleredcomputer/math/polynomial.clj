--- conflicted
+++ resolved
@@ -36,38 +36,6 @@
   (nullity? [_] (empty? xs->c))
   (numerical? [_] false)
   (zero-like [_] (Polynomial. arity {}))
-<<<<<<< HEAD
-  (unity? [_] (and (= (count xs->c) 1)
-                   (let [[xs c] (first xs->c)]
-                     (and (every? zero? xs)
-                          (g/one? c)))))
-  Object
-  (toString [_]
-    (clojure.string/join ";"
-                         (for [[k v] xs->c]
-                           (str v "*" (clojure.string/join "," k))))))
-
-(defn graded-reverse-lex-order
-  "An ordering on monomials. X < Y if X has higher total degree than
-  Y. In case of ties, X < Y if Y < X lexicographically.  This is
-  intended, when used as the comparator in an ascending sort, to
-  produce an ordering like: x^2 + xy + y^2 + x + y + 1, when the
-  monomials are sorted in ascending order."
-  [xs ys]
-  (let [deg #(reduce + %)
-        xd (deg xs)
-        yd (deg ys)]
-    (cond (> xd yd) -1
-          (< xd yd) 1
-          :else (compare ys xs))))
-
-;;(def ^:private empty-coefficients (sorted-map-by #(graded-reverse-lex-order %2 %1)))
-;; question: why do things not work when we use graded order? probably because we
-;; don't have the "fit" relationship for division... but our division seems too
-;; strict anyway.
-
-(def ^:private empty-coefficients (sorted-map))
-=======
   (one-like [o] (make-constant arity (v/one-like (coefficient (first xs->c)))))
   (unity? [_] (and (= (count xs->c) 1)
                    (let [[xs c] (first xs->c)]
@@ -130,7 +98,6 @@
 
 (def ^:private monomial-order graded-lex-order)
 (def ^:private empty-coefficients (sorted-map-by monomial-order))
->>>>>>> 9793445e
 
 (defn make
   "When called with two arguments, the first is the arity
@@ -416,50 +383,7 @@
   {:pre [(instance? Polynomial u)
          (instance? Polynomial v)]}
   (let [arity (check-same-arity u v)]
-    (println "hello arity" arity)
     (cond
-<<<<<<< HEAD
-      (< arity 1) (throw (IllegalArgumentException. "illegal arity for polynomial GCD"))
-      (= arity 1) (gcd1 u v)
-      (v/nullity? u) v
-      (v/nullity? v) u
-      :else (let [lift-arity (fn [p] (make arity (for [[xs c] (:xs->c p)] [(into [0] xs) c])))
-                  content #(->> % coefficients (reduce gcd))
-                  __a (println "a")
-                  ku (content u)
-                  __b (println "b'")
-                  kv (content v)
-                  __c (println "ku" (str ku))
-                  __ (println "u" (str u))
-                  __ (println "la.ku" (str (lift-arity ku)))
-                  pu (evenly-divide u (lift-arity ku))
-                  __d (println "d")
-                  pv (evenly-divide v (lift-arity kv))
-                  __e (println "e")
-                  d (lift-arity (gcd ku kv))]
-              (println "hello 2")
-
-              (loop [u pu
-                     v pv
-                     k 0]
-                (println "k = " k)
-                (println "LOOP u" (str pu))
-                (println "LOOP v" (str pv))
-                (if (> k 3) u
-                    (let [[_ r _] (divide u v {:pseudo true})]
-                      (println "R" (str r))
-                      (println "deg R" (degree r))
-                      (when-not (v/nullity? r)
-                        (println "content R" (content r)))
-                      (cond (v/nullity? r) (mul v d)
-                            (zero? (degree r)) d
-                            :else (recur v (evenly-divide r (lift-arity (content r))) (inc k))))))))))
-
-;; where we left off: the Euclid step in GCD, above, is not working because the
-;; pseudo-remainder algorithm finds that u/v and v/u both have zero quotient even
-;; when their GCD is nontrivial, perhaps because of our choice of the lead term
-;; and what we wish to accomplish in one division step.
-=======
               (zero? arity) (make 0 [[[] (euclid/gcd (constant-term u) (constant-term v))]])
               (= arity 1) (gcd1 u v)
               (v/nullity? u) v
@@ -479,7 +403,6 @@
                                 (zero? (degree r)) (raise-arity (make-constant 1 d))
                                 :else (let [cr (content r)]
                                         (recur v (poly-map #(evenly-divide % cr) r))))))))))
->>>>>>> 9793445e
 
 (defn expt
   "Raise the polynomial p to the (integer) power n. Of course, n
@@ -538,11 +461,7 @@
                        (reduce sym/mul 1 (map (fn [exponent var]
                                                 (sym/expt var exponent))
                                               xs vars))))
-<<<<<<< HEAD
-            (->> p :xs->c (sort-by first graded-reverse-lex-order))))))
-=======
             (->> p :xs->c (sort-by exponents #(monomial-order %2 %1)))))))
->>>>>>> 9793445e
 
 ;; The operator-table represents the operations that can be understood
 ;; from the point of view of a polynomial over a commutative ring. The
