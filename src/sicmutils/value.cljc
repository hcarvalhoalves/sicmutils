--- conflicted
+++ resolved
@@ -25,11 +25,7 @@
             #?(:cljs goog.math.Long)
             #?(:cljs goog.math.Integer))
   #?(:clj
-<<<<<<< HEAD
-     (:import (clojure.lang BigInt RestFn MultiFn Keyword Symbol)
-=======
-     (:import (clojure.lang PersistentVector RestFn MultiFn Keyword Symbol)
->>>>>>> e07eee2c
+     (:import (clojure.lang BigInt PersistentVector RestFn MultiFn Keyword Symbol)
               (java.lang.reflect Method))))
 
 
