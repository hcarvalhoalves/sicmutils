--- conflicted
+++ resolved
@@ -152,8 +152,7 @@
   (is (= "\\frac{a + b}{c + d}" (->TeX (/ (+ 'a 'b) (+ 'c 'd)))))
   (is (= "\\frac{a}{b}" (->TeX (/ 'a 'b)))))
 
-<<<<<<< HEAD
-(deftest equations
+(deftest equation-tests
   (is (= "x = 4" (->infix '(= x 4))))
   (is (= "x = 4" (->TeX '(= x 4))))
 
@@ -183,13 +182,12 @@
          (->TeX '(<= 4 (+ 2 2) (+ 1 3)))))
   (is (= "4 \\geq 2 + 2 \\geq 1 + 3"
          (->TeX '(>= 4 (+ 2 2) (+ 1 3))))))
-=======
-(deftest symbols
+
+(deftest symbol-rendering-tests
   (is (= "x" (->TeX 'x)))
   (is (= "\\mathsf{PV}" (->TeX 'PV)))
   (binding [sicmutils.expression.render/*TeX-sans-serif-symbols* false]
     (is (= "{PV}" (->TeX 'PV)))))
->>>>>>> b357d668
 
 (defn ^:private make-symbol-generator
   [p]
