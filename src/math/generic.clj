(ns math.generic
  (:gen-class))

(def empty-dtree {:steps {} :stop nil})

(def the-operator-table (atom {}))


;; or how about something like
;; (assoc (assoc-in dtree (mapcat (fn [x] [:step x]) p))

(defn dtree-insert [{:keys [steps stop] :as dtree} op [predicate & predicates]]
  (if predicate
    ;; if there is another predicate, the next dtree is either the one
    ;; that governs this predicate at this stage, or a new empty one.
    (let [next-dtree (or (steps predicate) empty-dtree)]
      ;; augment the binding at this level
      (assoc dtree :steps
             (assoc steps predicate (dtree-insert next-dtree op predicates))))
    ;; no more predicates? store the current stop function.
    (do
      (if stop (prn "overwriting a binding!!" stop op dtree))
      (assoc dtree :stop op))))

(defn dtree-lookup [{:keys [steps stop]} [argument & arguments]]
  (if argument
    ;; take a step: that means finding a predicate that matches at
    ;; this step and seeing if the subordinate dtree also matches. The
    ;; first step that matches this pair of conditions is chosen.
    (some identity
          (map (fn [[step dtree]]
                 (and (step argument)
                      (dtree-lookup dtree arguments))) steps))
    ;; otherwise we stop here.
    stop))

(defn defhandler [operator predicates f]
  (swap! the-operator-table
         (fn [operator-table]
           (let [dtree (get operator-table operator empty-dtree)]
             (assoc operator-table operator
                    (dtree-insert dtree f predicates))))))

(defn findhandler [operator arguments]
  (if-let [dtree (@the-operator-table operator)]
    (dtree-lookup dtree arguments)))

(defn make-operation [operator]
  (fn [& args]
    (if-let [h (findhandler operator args)]
      (apply h args)
      (throw (IllegalArgumentException.
<<<<<<< HEAD
             (str "no version of the operator works for these args: " args))))))
=======
              (str "no version of " operator
                   " will work for " args))))))
>>>>>>> 77fbab9a

;; belongs to generic
;; XXX: have type return a predicate discriminating the type.
;; XXX: eventually: define a total order on types for canonicalization
(defn typeof [a]
  (or (:type (meta a))
      (type a)))

(def mul (make-operation :*))
(def add (make-operation :+))
(def sub (make-operation :-))
(def div (make-operation :/))
<|MERGE_RESOLUTION|>--- conflicted
+++ resolved
@@ -50,12 +50,8 @@
     (if-let [h (findhandler operator args)]
       (apply h args)
       (throw (IllegalArgumentException.
-<<<<<<< HEAD
-             (str "no version of the operator works for these args: " args))))))
-=======
               (str "no version of " operator
                    " will work for " args))))))
->>>>>>> 77fbab9a
 
 ;; belongs to generic
 ;; XXX: have type return a predicate discriminating the type.
