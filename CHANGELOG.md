# Changelog

## [Unreleased]

<<<<<<< HEAD
- `sicmutils.render/->infix` and `sicmutils.render/->TeX` will render `Series`
  and `PowerSeries` as an infinite sum (showing the first four terms).
  In the case of unnaplied `PowerSeries`, it will represent the unbound
  variable as `_`.
=======
- `sicmutils.expression/Literal` instances now use `pr-str` to generate a string
  representation; this allows this type to wrap lazy-sequence expressions such
  as those returned from `g/simplify` (#259)

- `sicmutils.expression.render/->infix` and `sicmutils.expression.render/->TeX`
  now handle equality/inequality symbols (`=`, `>=`, `>`, ...) as infix (#257).

- #253 adds proper `:arglists` metadata for all generic functions, and moves the
  derivative implementations (where relevant) onto the metadata of generic
  functions. You can access these by calling `(<generic-function> :dfdx)` or
  `(<generic-function> :dfdy)`, depending on whether the generic is unary or
  binary. #253 also changes the name of macro
  `sicmutils.generic/def-generic-function` to `sicmutils.generic/defgeneric`.

- As of #232, `sicmutils.expression.compile/compile-univariate-fn` is now
  `compile-fn` (same change for the non-cached `compile-fn*` in the same
  namespace). The new implementation can compile arguments of any arity, not
  just arity == 1. The new version takes an arity parameter `n` that defaults to
  `(sicmutils.function/arity f)`.
>>>>>>> 7d93bd3c

- `sicmutils.expression.render/->infix` and `sicmutils.expression.render/->TeX` now
  handle equality/inequality symbols (`=`, `>=`, `>`, ...) as infix.

- `sicmutils.expression.render/*TeX-sans-serif-symbols*` binding to control if
  symbols longer than 1 char should have `\mathsf` applied (#258).

- `sicmutils.modint` gains more efficient implementations for `inverse`,
  `quotient`, `exact-divide` and `expt` on the JVM (#251).

- #238 converts `sicmutils.abstract.function/Function` from a `defrecord` to a
  `deftype`, fixing a subtle bug where (empty f) was getting called in a nested
  derivative test.

- #224 adds new `Div`, `Grad`, `Curl` and `Lap` operators in
  `sicmutils.calculus.derivative` and installs them into `sicmutils.env`. #224
  also removes the `g/transpose` implementation for `Operator` instances, and
  exposes `sicmutils.calculus.derivative/taylor-series` to `sicmutils.env`.

- #223 fixes a problem where `(operator * structure)` would return a structure
  of operators instead of an operator that closed over the multiplication.
  `::s/structure` is now properly a `::o/co-operator`, matching its status as a
  `::f/cofunction`.

- The operator returned by `sicmutils.calculus.derivative/partial` now has a
  proper name field like `(partial 0)`, instead of `:partial-derivative` (#223).

- #223 converts the implementation of `sicmutils.calculus.derivative/D` to use
  the new `Differential` type; this fixes "Alexey's Amazing Bug" and allows `D`
  to operate on higher order functions. For some function `f` that returns
  another function, `((D f) x)` will return a function that keeps `x` "alive"
  for the purposes of differentiation inside its body. See
  `sicmutils.calculus.derivative-test/amazing-bug` for an extended example.

- #222 adds `v/Value` implementations for Clojure sequences and maps. Maps and
  vectors implement `f/Arity` and return `[:between 1 2]. `zero?` and
  `zero-like` work on sequence entries and map values. Maps can specify their
  `v/kind` return value with a `:type` key, and some of the calculus
  implementations do already make use of this feature. `g/partial-derivative` on
  a Clojure Map passes through to its values.

- New, literate `Differential` implementation lives at at
  `sicmutils.differential` (#221) (see [this
  page](https://samritchie.io/dual-numbers-and-automatic-differentiation/) for a
  readable version.) Notable changes to the original impl at
  `sicmutils.calculus.derivative` include:

  - We've changed our terminology from GJS's `finite-part`,
    `infinitesimal-part`, `make-x+dx` to the more modern `primal-part`,
    `tangent-part`, `bundle-element` that the Automatic Differentiation
    community has adopted. His comment is that he doesn't take terms from
    mathematics unless he's _sure_ that he's using it in the correct way; the
    safer way is to stick with his terms, but we go boldly forth with the
    masses.

  - A new `sicmutils.differential.IPerturbed` protocol makes it possible to
    extend the Automatic Differentiation (AD) system to be able to handle
    different Functor-shaped return values, like Java or JS lists and objects.
    See the [cljdoc page on Automatic
    Differentiation](https://cljdoc.org/d/sicmutils/sicmutils/CURRENT/doc/calculus/automatic-differentiation)
    for more detail.

    - #222 implements `d/IPerturbed` for Clojure maps, vectors and sequences;
      all are now valid return types for functions you pass to `D`.

    - #222 also implements `d/IPerturbed` for SICMUtils `Matrix`, `Structure`,
      `Series`, `PowerSeries` and `Operator`.

    - #223 implements `d/IPerturbed` for Clojure functions and multimethods,
      handling the attendant subtlety that fixes "Alexey's Amazing Bug".

  - `sicmutils.differential/{lift-1,lift-2,lift-n}` allow you to make custom
    operations differentiable, provided you can supply a derivative.

  - `Differential` implements `sicmutils.function/arity`, `IFn`, and can be
    applied to arguments if its coefficients are function values. `Differential`
    instances also `v/freeze` and `g/simplify` properly (by pushing these
    actions into their coefficients).

  - New `compare` and `equiv` implementations allow `Differential` instances to
    compare themselves with other objects using only their primal parts; this
    makes it possible to use functions like `<=`, `>`, `=` to do control flow
    during automatic differentiation. (Use `compare-full` and `eq` if you want
    to do full equality comparisons on primal and tangent components.)

  - related, `g/abs` is now implemented for `Differential` instances, making
    this function available in functions passed to `D`.

  - proper `numerical?`, `one?` and `identity?` implementations. The latter two
    only respond `true` if there are NO tangent components; This means that
    `one?` and `(= % 1)` will not agree.

  - The new implementation fixes a subtle bug with nested, higher order
    automatic differentiation - it's too subtle for the CHANGELOG, so please the
    "amazing" bug sections in `sicmutils.calculus.derivative-test` for proper
    exposition.

- `sicmutils.generic/partial-derivative` gains a `Keyword` extension, so it can
  respond properly to `:name` and `:arity` calls (#221).

- `->infix`, `->TeX` and `->JavaScript` in `sicmutils.expression.render` can now
  accept unfrozen and unsimplified `Expression` instances (#241). This makes it
  a bit more convenient to use `->infix` and `->TeX` at the REPL, or in a
  Notebook environment. Additionally, the return values of renderers are always
  coerced to strings. (Previously, `(->infix 10)` would return a number
  directly.)

- Fix a bug where `f/arity` would throw an exception with multiple-arity
  functions on the JVM (#240). It now responds properly with `[:between
  min-arity max-arity]`, or `[:at-least n]` if there is a variadic case too.

- Added missing `identity?`, `identity-like` for complex and rational numbers
  (#236)

- beefed up the Javascript numeric tower to allow objects like
  `sicmutils.differential/Differential`, `sicmutils.expression/Expression` and
  friends that WRAP numbers to compare properly using cljs-native `<`, `<=`,
  `=`, `>=` and `>` (#236)

- new `sicmutils.value/compare` function exposed in `sicmutils.env` returns a
  valid comparison bit between native numbers and numbers wrapped in
  `Differential` or `Expression` in both JVM Clojure and Clojurescript (#236).
  The behavior matches `clojure.core/compare` for all reals on the JVM; it
  doesn't in Clojurescript because native `compare` can't handle
  `goog.math.{Long,Integer}` or `js/BigInt`.

- New single-arity case for `sicmutils.structure/opposite` returns an identical
  structure with flipped orientation (#220). acts as `identity` for
  non-structures.

- #219 introduces a number of changes to `Operator`'s behavior:

  - `Operator` is now a `deftype` (not a `defrecord`); the keyword lookup for
    its `:name`, `:arity`, `:context` and `:o` fields have been replaced by,
    respectively, `o/name`, `sicmutils.function/arity`, `o/context` and
    `o/procedure` functions. This change happened to allow `Operator` to
    implement protocols like `ILookup`.

  - Native `get` and `get-in` now act on `Operator`. Given an operator function
    `f`, `get` and `get-in` compose `#(get % k)`, or similar with `f`. This
    deferred action matches the effect of all sicmutils generics on functions.

  - Combining an operator and a non-operator via `+` and `-`, the non-operator
    was previously lifted into an operator that multiplied itself by the new
    operator's argument. As of #219, this "multiplication" uses the operator
    definition of multiplication - meaning, the new operator composes the
    non-operator with its argument. Where does this matter?

    Previously adding the non-operator `sicmutils.function/I` to the identity
    operator `I` would act like this:

    ```clojure
    (((g/+ o/identity f/I) f/I) 10)
    ;; => 110 == (+ 10 (* 10 10))
    ```

    Because `f/I` multiplied itself by its argument... resulting in `(* f/I f/I)
    == g/square`.

    After the change, you see this:

    ```clojure
    (((g/+ o/identity f/I) f/I) 10)
    ;; => 20
    ```

    because `f/I` composes with its argument.

  - `sicmutils.operator/identity-operator` has been renamed to
    `sicmutils.operator/identity`

  - `o/make-operator` now takes an explicit `context` map, instead of a
    multi-arity implementation with key-value pairs.

  - `Operator` now implements `g/negate`.

  - `g/cross-product` is no longer implemented for `Operator`. operators were
    introduced by GJS to act like "differential operators", can only add, negate
    and multiply (defined as composition). We will probably relax this in the
    future, and add more functions like `g/cross-product` that compose with the
    operator's output; but for now we're cleaning house, since this function
    isn't used anywhere.

  - In this same spirit, `Operator` instances can now only be divided by scalars
    (not functions anymore), reflecting the ring structure of a differential
    operator.

- `sicmutils.env/ref` now accepts function and operators (#219). `(ref f 0 1)`,
  as an example, returns a new function `g` that acts like `f` but calls `(ref
  result 0 1)` on the result.

- The slightly more general `sicmutils.env/component` replaces
  `sicmutils.structure/component` in the `sicmutils.env` namespace (#219).
  `((component 0 1) x) == (ref x 0 1)`.

- `D` (or `sicmutils.generic/partial-derivative`) applied to a matrix of
  functions now takes the elementwise partials of every function in the matrix.
  (#218)

- `sicmutils.function/arity` is now a protocol method, under the
  `sicmutils.function/IArity` protocol (#218). In addition to functions, `arity`
  now correctly responds to:

    - `sicmutils.matrix/Matrix`: calling `arity` on a matrix assumes that the
      matrix has function elements; the returned arity is the most general arity
      that all functions will respond to.
    - `sicmutils.operator/Operator`: returns the arity of the operator's wrapped
      function.
    - `sicmutils.series/Series`: `arity` on a `Series` assumes that the series
      contains functions as entries, and returns, conservatively, the arity of
      the first element of the series.
   - `sicmutils.series/PowerSeries`: `arity` returns `[:exactly 1]`, since
     `PowerSeries` are currently single variable.
   - vectors, and `sicmutils.structure/Structure`: `arity` on these collections
     assumes that the collection contains functions as entries, and returns the
     most general arity that is compatible with all of the function elements.

- New functions `sicmutils.function/{get,get-in}` added that act like the
  `clojure.core` versions; but given a function `f`, they compose `#(get % k)`,
  or similar with `f`. This deferred action matches the effect of all sicmutils
  generics on functions. (#218)

- `sicmutils.function/I` aliases `clojure.core/identity` (#218). #219 exposes
  `I` in `sicmutils.env`.

- `up` and `down` tuples from `sicmutils.structure` gain a proper `print-method`
  implementation (#229); these now render as `(up 1 2 3)` and `(down 1 2 3)`,
  instead of the former more verbose representation (when using `pr`.)

- `sicmutils.env.sci` contains an SCI context and namespace mapping sufficient
  to evaluate all of sicmutils, macros and all, inside of an
  [SCI](https://github.com/borkdude/sci) environment (#216). Huge thanks to
  @borkdude for support and @mk for implementing this!

- `sicmutils.numerical.elliptic` gains a full complement of elliptic integral
  utilities (#211):

  - Carlson symmetric forms of the elliptic integrals: `carlson-rd`,
    `carlson-rc`, `carlson-rj` (`carlson-rf` was already present)
  - Legendre elliptic integrals of the second and third forms, as the two-arity
    forms of `elliptic-e` and `elliptic-pi` (`elliptic-f` already existed)
  - the complete elliptic integrals via `elliptic-k` (first kind) and the
    single-arity forms of `elliptic-e` and `elliptic-pi`
  - `k-and-deriv` returns a pair of the complete elliptical integral of the first form,
    `elliptic-k`, and its derivative with respect to `k`.
  - `jacobi-elliptic-functions` ported from `scmutils` and Press's Numerical
    Recipes

- fixed bug with `g/dimension` for row and column matrices (#214). previously
  they returned `1` in both cases; now they return the total number of entries.

## 0.14.0

- After the work below, `v/nullity?` renamed to `v/zero?`, and `v/unity?`
  renamed to `v/one?`
  ([#180](https://github.com/sicmutils/sicmutils/pull/180)). This
  affects the names listed in the CHANGELOG entries below.

### Miscellaneous

- expose `bootstrap-repl!` to Clojurescript, so that this is available in
  self-hosted CLJS (https://github.com/sicmutils/sicmutils/pull/157)

- modified `infix.cljc` to wrap forms in `displaystyle` and add proper carriage
  returns inside structures
  (https://github.com/sicmutils/sicmutils/pull/157)

- add `multidimensional-minimize` to the `sicmutils.env` namespace
  (https://github.com/sicmutils/sicmutils/pull/157)

- add more `sqrt` simplification rules to allow square roots to cancel out
  across a division boundary, with or without products in the numerator and
  denominator (https://github.com/sicmutils/sicmutils/pull/160)

- fix NPE bug that appears in nelder-mead, when callback isn't supplied
  (https://github.com/sicmutils/sicmutils/pull/162)

- Add `sqrt-expand` and `sqrt-contract`, to allow simplifications to push inside
  of square roots (https://github.com/sicmutils/sicmutils/pull/163)

- speed up power series multiplication by skipping work when either head term is
  zero (https://github.com/sicmutils/sicmutils/pull/166)

- File moves:
  - `sicmutils.polynomial-gcd`    => `sicmutils.polynomial.gcd`
  - `sicmutils.polynomial-factor` => `sicmutils.polynomial.factor`
  - `sicmutils.rules`             => `sicmutils.simplify.rules`
  - `sicmutils.analyze`           => `sicmutils.expression.analyze`
  - `sicmutils.infix`             => `sicmutils.expression.render`
  - `sicmutils.numerical.compile` => `sicmutils.expression.compile`

- `sicmutils.env/one?` now exposes/aliases `sicmutils.value/unity?`
  [#154](https://github.com/sicmutils/sicmutils/pull/154)

- Fixed [#93](https://github.com/sicmutils/sicmutils/issues/93) by
  adding an explicit `g/invert` implementation for polynomials in the rational
  fn namespace. The fix lives in
  [#169](https://github.com/sicmutils/sicmutils/pull/169).

- added `sicmutils.value/sqrt-machine-epsilon`
  ([#170](https://github.com/sicmutils/sicmutils/pull/170))

- fixed issues in `function.cljc` and `operator.cljc` where the Clojurescript
  `IFn` `-invoke` arguments shadowed either the `this` operator, or some
  parameter name in the deftype
  ([#169](https://github.com/sicmutils/sicmutils/pull/169))

- `g/sqrt` now maintains precision with Clojurescript's rational numbers.
  `(g/sqrt #sicm/ratio 9/4)` for example returns `#sicm/ratio 3/2`.
  ([#168](https://github.com/sicmutils/sicmutils/pull/168))

- `g/determinant` and `g/transpose` now act as identity for everything in the
  numeric tower, plus symbolic expressions
  ([#168](https://github.com/sicmutils/sicmutils/pull/168))

- `sicmutils.expression.Expression` is now `sicmutils.expression.Literal`; it
  has a new `meta` field, and is a `deftype` instead of a `defrecord`.
  ([#168](https://github.com/sicmutils/sicmutils/pull/168))
  - To get the internal expression, use `x/expression-of` instead of
    `:expression`.
  - to access the `type` field, use `x/literal-type` instead of `:type`

- 2-arity `g/atan`, `g/cross-product` and `g/gcd` now work for functions
  ([#168](https://github.com/sicmutils/sicmutils/pull/168))

- `Literal` now responds appropriately to `v/unity?` and `v/nullity?` if it
  wraps a numerical "0" or "1". `v/exact?` now returns true if the literal wraps
  an exact number ([#168](https://github.com/sicmutils/sicmutils/pull/168))

- `x/variables-in` now works with wrapped expressions; no more need to
  explicitly unwrap
  ([#168](https://github.com/sicmutils/sicmutils/pull/168))

- `x/walk-expression` renamed `x/evaluate`
  ([#168](https://github.com/sicmutils/sicmutils/pull/168))

- The new `x/substitute` performs substitutions on an _unwrapped_ expression
  ([#168](https://github.com/sicmutils/sicmutils/pull/168))

-  `x/compare` returns a comparator that works with unwrapped symbolic
   expression trees
   ([#168](https://github.com/sicmutils/sicmutils/pull/168)). The rules
   are that that types have the following ordering:
  - empty sequence is < anything (except another empty seq)
  - real < symbol < string < sequence
  - sequences compare element-by-element
  - Any types NOT in this list compare using hashes

- `g/transpose` now works properly for functions that act as linear maps. The
  defining relation is:

```clojure
(= (((transpose f) g) 'x)
   (g (f x)))
```

- added `g/determinant` implementation to functions
  ([#171](https://github.com/sicmutils/sicmutils/pull/171))

- Moved all `literal-function` machinery and definitions to
  `sicmutils.abstract.function`
  ([#171](https://github.com/sicmutils/sicmutils/pull/171)).
  `sicmutils.function` now contains only the generic method implementations for
  clojure functions and multimethods.

- Switched inheritance order for functions;
  `:sicmutils.abstract.function/function` (used to be
  `:sicmutils.function/function`) now inherits from `::v/function` instead of
  the other way around.
  ([#171](https://github.com/sicmutils/sicmutils/pull/171))

- Enhanced the `g/simplify` behavior for core functions that overlap with
  generic functions (`+`, `-`, `*`, `/`, `mod`, `quot`, `rem`, `neg?`). These
  now freeze to the same symbols as their generic counterparts.
  ([#173](https://github.com/sicmutils/sicmutils/pull/173))

- Add support for the hyperbolic trig functions `sinh`, `cosh`, `tanh`, `atanh`,
  `asinh` and `acosh` to `sicmutils.expression.render/->Javascript`.
  ([#174](https://github.com/sicmutils/sicmutils/pull/174))

- Add support for the hyperbolic trig functions `atanh`, `asinh` and `acosh` to
  `sicmutils.expression.compile`.
  ([#175](https://github.com/sicmutils/sicmutils/pull/175))

- `matrix.cljc` gains `m/nth-col` and `m/diagonal`
  ([#178](https://github.com/sicmutils/sicmutils/pull/178) introduces:)

- As of [#178](https://github.com/sicmutils/sicmutils/pull/178)
  introduces:, we have three new kinds for matrices. Square matrices return
  `::m/square-matrix`, and columns and rows return `::m/column-matrix` and
  `::row-matrix` respectively. These all derive from `::m/matrix`. This makes it
  easier to register methods or test specifically for these cases. We've also
  added `m/column?` and `m/row?` predicates to check for these cases.

- [#185](https://github.com/sicmutils/sicmutils/pull/185) specializes
  all matrix operations that return power series (trig operations and `g/exp` to
  `::square-matrix`).

- [#184](https://github.com/sicmutils/sicmutils/pull/184) modifies
  `v/exact?` on functions; `((v/exact? f) x) == (v/exact? (f x))` now, instead
  of false as before. `literal-function` forms now have a correct `v/one-like`
  implementation.

- clojure Vars now respond to function algebra
  ([#184](https://github.com/sicmutils/sicmutils/pull/184)). All
  functions implement `g/negative?`, `g/abs`, `g/quotient`, `g/remainder`,
  `g/modulo`, `g/dimension` and `g/exact-divide`, responding to the appropriate
  arities.

- `sicmutils.complex/complex` can now take any real type in its constructor, vs
  only numbers
  ([#184](https://github.com/sicmutils/sicmutils/pull/184)).

- `modint` instances now implement `v/freeze?`: `(sicmutils.modint/make 1 2)`
  freezes to that `(modint 1 2)`.
  ([#185](https://github.com/sicmutils/sicmutils/pull/185)).

- `v/eq` renamed to `v/=`.
  ([#186](https://github.com/sicmutils/sicmutils/pull/186)).

- `v/zero-like` on matrices now fills entries with appropriate `v/zero-like`
  versions of their existing types
  ([#188](https://github.com/sicmutils/sicmutils/pull/188))

- `v/Value` gains `identity-like` and `identity`
  ([#188](https://github.com/sicmutils/sicmutils/pull/188)). These are
  aliased into `sicmutils.env`. Implementations are installed on:

  - all numeric types, symbolic expressions, `Differential` (they return 1 of the appropriate type)
  - native and abstract functions, vars (they return an identity function)
  - operators (return an identity operator, same as `one-like`)
  - matrices (identity matrix, only works with `::m/square-matrix`)
  - `Polynomial` (only works on monomials for now, returns an identity polynomial)
  - `RationalFunction` (returns the identity poly divided by unit poly, so only
    works on monomials by extension)
  - `ModInt` (returns the same as `one-like`)
  - `Series` and `PowerSeries` (returns `[0 1 0 0 0 0...]`). This is slightly
    suspect in the case of `Series`, since `Series`, unlike `PowerSeries`, are
    general infinite sequences and not necessarily interpreted as polynomials.
    This decision follows `scmutils` convention.

- `sicmutils.complex/I` aliases `i`
  ([#189](https://github.com/sicmutils/sicmutils/pull/189))

- `matrix.cljc` has a new `by-cols` (analogous to `m/by-rows`), and `row` to
  generate a row matrix (analagous to `column`).
  [#197](https://github.com/sicmutils/sicmutils/pull/197) Also in
  `matrix.cljc`:

  - `num-rows`, `num-cols` access the row or column number without inspecting
    the deftype variables directly
  - `fmap-indexed`, like `fmap` but receives `i` and `j` indices as second and
    third arguments.
  -
  - `with-substituted-row`, for swapping out a single row in a matrix
  - `submatrix` generates a submatrix from low and high row and cols
  - `matrix-some` renamed to `some`: make sure to use a namespace prefix to
    avoid clashing with `clojure.core/some`.
  - new-matrix constructor `by-cols` (analogous to `by-rows`, takes a sequence
    of columns)
  - `row` constructor takes a sequence of values and returns a row matrix.
  - `by-rows*`, `by-cols*`, `row*` and `column*` are non-variadic versions of
    those functions. If you already have a sequence of rows, columns or
    elements, prefer these.
  - `up->row-matrix` => `down->row-matrix` and `row-matrix->up` =>
    `row-matrix->down`. A row is analogous to a `down`, so we make a change to
    reflect this.
  - `g/cross-product` between two `down` structures now returns a `down`.
  - `make-zero` generates a zero-valued matrix of the supplied dimensions.
  - `make-diagonal` generates a diagonal matrix containing the values of the
    supplied sequence.
  - `m/identity-like` returns an identity matrix (given a square matrix) with
    entries of identical type, but set appropriately to zero or one. This is
    installed as `v/one-like` and `v/identity-like`.
  - `v/identity?` now returns true for identity matrices, false otherwise.
    `v/one?` returns `false` for identity matrices! If it didn't, `(* 2 (I 10))`
    would return `2`, since `one?` signals multiplicative identity.

- `sicmutils.structure/up` and `sicmutils.structure/down` now have analogous
  `s/up*` and `s/down*` functions. These behave identically, but are
  non-variadic. If you already have a sequence you'd like to transform, prefer
  these ([#197](https://github.com/sicmutils/sicmutils/pull/197)).

- `sicmutils.value/kind-predicate` takes some item and returns a predicate that
  returns true if its argument has the same type (or inherits from it)
  ([#197](https://github.com/sicmutils/sicmutils/pull/197)).

- `sicmutils.function/arg-shift` and `sicmutils.function/arg-scale` take
  functions and return new functions that shift and scale their arguments
  (respectively) by the originally supplied shifts
  ([#197](https://github.com/sicmutils/sicmutils/pull/197)).

- `sicmutils.generic/factorial` computes the factorial of the supplied integer
  `n`.
  ([#197](https://github.com/sicmutils/sicmutils/pull/197)).

- Many new functions and constants exposed in `sicmutils.env` via
  [#197](https://github.com/sicmutils/sicmutils/pull/197):

  - `-pi` joins `pi` as a constant
  - `s:generate`, `m:generate`, `vector:generate` to generate matrices,
    structures and vectors
  - `constant-series`, from `series/constant`
  - `seq:print` and `seq:pprint`
  - `matrix-by-cols`, `row-matrix`, `v:make-basis-unit`
  - aliases for `sicmutils.function`'s `arity`, `arg-shift`, `arg-scale`
  - `dimension`, `factorial` aliased from `sicmutils.generic`
  - `derivative` aliased from `sicmutils.calculus.derivative`
  - `submatrix`, `up->column-matrix`, `down->row-matrix`,
    `row-matrix->{down,vector}`, `column-matrix->{up,vector}` aliased from
    `sicmutils.matrix`
  - `D-numeric` from `sicmutils.numerical.derivative`
  - `brent-min`, `brent-max`, `golden-section-min`, `golden-section-max`
  - `nelder-mead`
  - `sum` from `sicmutils.util.aggregate
  - `kind-predicate` from `sicmutils.value`

- Structures and matrices both gain the ability to do native `get-in`,
  `assoc-in` and `empty`. These work as expected, like a potentially nested
  vector. ([#193](https://github.com/sicmutils/sicmutils/pull/193))

- `matrix.cljc` gains `up->row-matrix`, `up->column-matrix`, `row-matrix->up`,
  `column-matrix->up`
  ([#193](https://github.com/sicmutils/sicmutils/pull/193))

- `structure.cljc` gains many features in
  ([#193](https://github.com/sicmutils/sicmutils/pull/193)):

  - `kronecker` and `basis-unit` for generating potentially infinite basis
    sequences
  - the ability to conj new items onto a structure: `(conj (up 1 2) 3) => (up 1
    2 3)`
  - The structure-preserving `map-chain` takes a 2-arg function and presents it
    with each element of a deeply nested structure, along with a vector of its
    "chain", the path into its location. The fn's return becomes the new item at
    that location.
  - `structure->prototype` generates a same-shape structure as its argument,
    with symbolic entries that display their location (preserving orientation).
  - `typical-object` returns a structure of the same shape and orientation as
    `s`, generated by substituting gensymmed symbols in for each entry.
  - `compatible-zero` returns a structure compatible for multiplication with `s`
    down to 0.
  - `transpose-outer` returns a new structure with the same orientation as the
    first element of `s`, filled with elements of the same orientation as `s`.
    Each element is generating by taking the first element of each entry in `s`,
    the the second, etc... In that sense this is similar to a traditional matrix
    transpose.
  - `dot-product` takes the dot product of two structures. They must be the same
    top-level orientation and dimension; beyond that, their entries are
    pairwise-multiplied and summed.
  - `inner-product` is the same, but the left structure is conjugated first.
  - `outer-product` now works multiple levels deep.
  - `vector-outer-product` and `vector-inner-product` are similar, but only
    enforce the top-level length; all internal structures are NOT flattened and
    must be compatible for `g/*`.
  - `compatible-for-contraction?` now searches recursively down into a
    structure; previously it only checked the top level.
  - The new `*allow-incompatible-multiplication*` dynamic variable is set to
    `true` by default. Set it false to force a setting where, when you multiply
    structures, they must be:
    - opposite orientation
    - every element of the right entry must be compatible for contraction with
      the left
  - structure multiplication with scalars, etc now respects ordering, just in
    case any multiplication is not commutative.
  - `sicmutils.generators` now holds generators for `up`, `down`, and
    `structure` generators; these produce potentially deeply nested structures.
    `up1`, `down1` and `structure1` generate only one level deep. Mix and match!
    See `structure_test.cljc` for many examples of how to use these.

### Literals

- `literal-matrix` fn generates a symbolic matrix
  (https://github.com/sicmutils/sicmutils/pull/169)
- `literal`, `literal-up` and `literal-down` generate symbolic structures
  (https://github.com/sicmutils/sicmutils/pull/169)

### Numeric Tower Adjustments

This release (courtesy of
[#168](https://github.com/sicmutils/sicmutils/pull/168)) brings
the numeric tower in line with the scmutils tower. Prior to this release, all
numbers, including complex, descended from `::x/numerical-expression`. Symbolic
expressions _also_ derived from this type! The problem this causes is that all
of generic implementations for the number types default to the symbolic
functions.

If I don't specify a `g/sec` method for numbers, for example, then `(g/sec 12)`
returns a symbolic `(/ 1 (cos 12))`, instead of actually evaluating the
expression.

The fix comes from these changes:

- `::v/number` now means, "the numeric tower ascending from integer -> rational
  -> real -> complex numbers. All of these types now respond `true` to
  `v/number?` (prior to this release, Complex numbers did NOT!)

- `::v/real` now means, "anything in the numeric tower except Complex". These
  all respond true to `v/real?`

- `::x/numeric-expression` has changed to `::x/numeric`, and now means "anything
  that responds to `::"v/number`, plus symbolic expressions, which now clearly
  _represent_ any number in the numeric tower. Query for these with `v/scalar?`

I can now make some comments that clear up my former misunderstandings:

- The `sicmutils.abstract.number` (I'll call this `an` here) namespace is
  responsible for installing generic implementations of all numeric methods for
  symbolic expressions and "literal numbers".

- the `an/literal-number` constructor promotes a number, symbol or symbolic
  expression up to `:xx/numeric`, which means that any operation you perform on
  it will pass it through the symbolic expressions defined in
  `sicmutils.numsymb`. A few notes on these expressions:

  - They will try to preserve exactness, but if they can't - ie, if you do
    something like `(cos (an/literal-number 2.2))` - the system will return
    `-.588`. If you call `(cos (an/literal-number 2))`, you'll get the
    expression `(cos 2)`, preserving exactness.

  - Symbols are automatically interpreted as "literal numbers".

  - The only ways to make a proper symbolic expression that works with the
    generics are:

    - Use the explicit `an/literal-number` constructor
    - pass a symbol to any generic arithmetic function
    - perform any unary or binary arithmetic operation on an existing symbolic
      expression.

  - `an/abstract-number?` returns true for symbolic expressions, anything
    wrapped in `literal-number` or symbols.

  - `literal-number?` only returns true for explicitly wrapped things and
    symbolic expressions, not symbols.

  - use `v/real?`, `v/number?` and `v/scalar?` to query the numeric tower.


- If you want to compare literal numbers and an expression like
  `(an/literal-number 12)`, use `v/=`. In Clojurescript, this will work with
  the built in `=` as well, since equality is implemented with a protocol that
  we can extend. For example:

```clojure
(v/= 12 (literal-number 12))
;;=> true

(= 12 (literal-number 12))
;; true in cljs, false in clj
```

If you keep the literal on the left side of `=`, this will work in both systems,
since we've overridden the `=` implementation for literals:

```clojure
(= (literal-number 12) 12)
;;=> true in both languages
```

This paves the way for the other abstract types that exist in `scmutils`, like
matrices, up and down tuples.

### New Generic Functions

This release brings us closer to the interface provided by `scmutils`.

PR [#193](https://github.com/sicmutils/sicmutils/pull/193) brings:

- `g/dot-product`, for scalars, differentials, structures, functions and
  row/column matrices
- `g/inner-product` for scalars, structures, functions and row/column matrices
- `g/outer-product` for functions, structures of length 3 and matrices, between
  a row and a column only
- `g/cross-product` now works for row/column matrices in addition to structures
  (and functions that accept these)

PR https://github.com/sicmutils/sicmutils/pull/169 brings:

- `g/exp2`, `g/exp10` for exponents with base 2 and 10
- `g/log2`, for base 2 logarithms
- `g/log10` for base 10 logs
- `g/gcd` and `g/lcm` are now exposed in `sicmutils.env`

[#178](https://github.com/sicmutils/sicmutils/pull/178) introduces:

- `g/dimension` for scalars (always 1), structures and matrices (square, column
  and row)
- `g/trace` returns the trace for square matrices and square structures

We now expose the following additional trigonometric functions in
`sicmutils.generic` (courtesy of
https://github.com/sicmutils/sicmutils/pull/154):

- `cosh`: hyperbolic cosine
- `sinh`: hyperbolic sine
- `tanh`: hyperbolic tangent, ie sinh/cosh
- `sech`: hyperbolic secant, ie 1/cosh
- `csch`: hyperbolic secant, ie 1/sinh
- `acosh`: inverse hyperbolic cosine, ie, `(= x (cosh (acosh x)))`
- `asinh`: inverse hyperbolic sine, ie, `(= x (sinh (asinh x)))`
- `atanh`: inverse hyperbolic tangent, ie, `(= x (tanh (atanh x)))`

These three methods existed in `sicmutils.env`, but not as extensible generics.
Now they're fully extensible:

- `cot`: cotangent, ie 1/tan
- `sec`: secant, ie 1/cos
- `csc`: cosecant, ie 1/sin

These all work with:

- real and complex numbers
- power series (missing a few implementations, operators and matrices are
  missing the same ones for this reason)
- matrices (square matrices return their power series expansions)
- operators (power series expansion of the operator)
- functions (where they create composition)
- symbolic expressions
- Derivatives and dual numbers! The new functions all work with `D`, the
  forward-mode automatic differentiation operator.

Additionally, four methods that lived in `sicmutils.generic` are now exposed as
generics:

- `real-part`
- `imag-part`
- `angle`
- `conjugate`

These now work on:

- _all_ numeric types, including symbolic expressions.
- functions
- structures (only `magnitude` and `conjugate`)
  - `magnitude` formerly didn't handle structures containing complex numbers by
    taking a proper inner product. This is fixed as of
    [#168](https://github.com/sicmutils/sicmutils/pull/168)

- PR [#189](https://github.com/sicmutils/sicmutils/pull/189) introduces:

  - `g/make-rectangular`, (build a complex number from real and imaginary parts)
  - `g/make-polar` (build a complex number from radius and angle)
  - note that these work with real numbers, symbolic numbers, functions and any
    combination of these.

These work with functions, real numbers and symbolic expressions (and any mix of
the three).

## 0.13.0

The main announcement for this release is _Clojurescript Support!_. Implementing
this resulted in a few upgrades along the way:

- more powerful numerics, specifically `definite-integral` and native
  minimization routines
- a generic numeric tower for Clojurescript
- Many more tests! The test coverage was great before, and it's stayed high as
  we've added new implementations.
- added explicit code coverage metrics via Codecov: [![Codecov branch](https://img.shields.io/codecov/c/github/littleredcomputer/sicmutils/master.svg?maxAge=3600)](https://codecov.io/github/littleredcomputer/sicmutils)

Here are more explicit details on the release.

### Misc

`generic.cljc` now includes a default implementation of:

- `expt` given a valid `mul`
- default `sub`, given a valid `add` and `negate`
- default `div`, given a valid `mul` and `invert`
- `Expression` and `Operator` both have better `print-method` implementations,
  so the repl experience feels more like `scmutils`
- `Operator` now has an `expn` method, which acts like `g/exp` on an operator
  but expands each term in order `n`.
- many, many more tests!

### Clojurescript Support

Full conversion of SICMUtils to Clojurescript. All functionality from v0.12.1
now works in both Clojure and Clojurescript!

Most of the conversion was straightforward. The major missing piece was a
numeric tower implementation for Clojurescript (complex numbers, ratios) that
bring it up to parity with Clojure:

- Add the `bigfraction` implementation from
  [fraction.js](https://www.npmjs.com/package/fraction.js) sicmutils.ratio for
  cross-platform ratio support (#99)
- Adds CLJS complex number support through [complex.js](https://github.com/infusion/Complex.js) (#41)
- `js/BigInt`, `goog.math.Long` and `goog.math.Integer` implementations round
  out the numeric tower (#45)

### Numerical Routines

The numerical routines in SICMUtils depend heavily on Apache Commons, which of
course only exists in Java. We had to implement much of the numerics code in
native Clojure. It's fast, efficient and functional. Give it a read if you're
curious about how these algorithms work.

- New, native minimization routines have replaced the Apache Commons implementations:

  - **Univariate Minimizers**
    - Port scipy's auto-bracketing + scmutils version (#104)
    - Port golden section search from scipy (#105)
    - Implement Brent's method for fn minimization in native clj (#106)

  - **Multivariate**
    - pure Clojure implementation of Nelder-Mead (#102)

- Native `definite-integral` numerics implementation, written as a series of
  computational essays:

  - **Basics**:
    - [Riemann Sums](https://github.com/littleredcomputer/sicmutils/blob/master/src/sicmutils/numerical/quadrature/riemann.cljc), all the way up through efficient, incremental, "accelerated" versions of these easy-to-understand methods:
    - [Midpoint method](https://github.com/littleredcomputer/sicmutils/blob/master/src/sicmutils/numerical/quadrature/midpoint.cljc), same development but shorter since it reuses functional abstractions. Also incremental, efficient, accelerated
    - [Trapezoid Method](https://github.com/littleredcomputer/sicmutils/blob/master/src/sicmutils/numerical/quadrature/trapezoid.cljc), same idea but for closed intervals.

  - **Sequence Acceleration / Extrapolation Methods**
    - [Polynomial interpolation](https://github.com/littleredcomputer/sicmutils/blob/master/src/sicmutils/numerical/interpolate/polynomial.cljc): the general thing that "richardson extrapolation" is doing below. Historically cool and used to accelerate arbitrary integration sequences
    - [Rational Function extrapolation](https://github.com/littleredcomputer/sicmutils/blob/master/src/sicmutils/numerical/interpolate/rational.cljc): used in bulirsch-stoer integration and ODE solving.
    - "[Richardson extrapolation](https://github.com/littleredcomputer/sicmutils/blob/master/src/sicmutils/numerical/interpolate/richardson.cljc)" is a special case, where we get more efficient by assuming that the x values for the polynomial interpolation go 1, 1/2, 1/4... and that we're extrapolating to 0.

  - **Higher-order Calculus:**
    - [Numerical derivatives](https://github.com/littleredcomputer/sicmutils/blob/master/src/sicmutils/numerical/derivative.cljc): derivatives using three kinds of central difference formulas... accelerated using Richardson extrapolation, with a nice technique for guarding against underflow.
    - [Simpson's Method](https://github.com/littleredcomputer/sicmutils/blob/master/src/sicmutils/numerical/quadrature/simpson.cljc)... fit a parabola to every slice. OR, "accelerate" the trapezoid method with one step of Richarsdson extrapolation!
    - [Simpson's 3/8 Method](https://github.com/littleredcomputer/sicmutils/blob/master/src/sicmutils/numerical/quadrature/simpson38.cljc): Same idea, but accelerate a sequence that triples its slices every iteration.
    - [Boole's Rule](https://github.com/littleredcomputer/sicmutils/blob/master/src/sicmutils/numerical/quadrature/boole.cljc): trapezoid method plus two steps of Richardson extrapolation. (Are you starting to see the pattern??)
    - [Romberg Integration](https://github.com/littleredcomputer/sicmutils/blob/master/src/sicmutils/numerical/quadrature/romberg.cljc): midpoint OR trapezoid, with as many steps of Richardson extrapolation as we can take!
    - [Milne's Rule](https://github.com/littleredcomputer/sicmutils/blob/master/src/sicmutils/numerical/quadrature/milne.cljc), MIDPOINT method, one step of extrapolation!
    - [Bulirsch-Stoer integration](https://github.com/littleredcomputer/sicmutils/blob/master/src/sicmutils/numerical/quadrature/bulirsch_stoer.cljc)... midpoint or trapezoid, with rational function extrapolation, as many steps as we can handle AND some custom step sizes.

  - **Combinators**:
    - [Variable Substitutions](https://github.com/littleredcomputer/sicmutils/blob/master/src/sicmutils/numerical/quadrature/substitute.cljc): implemented as functional wrappers that take an integrator and return a modified integrator.
    - [Improper Integrals](https://github.com/littleredcomputer/sicmutils/blob/master/src/sicmutils/numerical/quadrature/infinite.cljc): a template for a combinator that enables infinite endpoints on any integrator, using variable substitution on an appropriate, tunable range.
    - [Adaptive Integration](https://github.com/littleredcomputer/sicmutils/blob/master/src/sicmutils/numerical/quadrature/adaptive.cljc): a combinator that turns any of the integrators above into an "adaptive" integrator that's able to focus in on difficult regions.
  - And finally, "[Numerical Quadrature](https://github.com/littleredcomputer/sicmutils/blob/master/src/sicmutils/numerical/quadrature.cljc)", the namespace/essay that ties it all together.

- `sicmutils.numerical.compile` uses [SCI](https://github.com/borkdude/sci), the
  Small Clojure Interpreter, to generate compiled numerical code (#133)

- Implemented ODE solving using @littleredcomputer's
  [odex-js](https://github.com/littleredcomputer/odex-js) library (#135)

### Reader Literals

[data_readers.cljc](https://github.com/littleredcomputer/sicmutils/blob/master/src/data_readers.cljc)
provides 3 new data reader literals:

- `#sicm/ratio`

Use this with a ratio literal, like `#sicm/ratio 1/2`, or with a string like
`#sicm/ratio "1/4"`. If the denominator is `1` this literal will return a
`js/BigInt` in Clojurescript, or a Long in Clojure.

- `#sicm/bigint`

Use with a number literal, like, `#sicm/bigint 10`, or a string like
`#sicm/bigint "10000012"` to generate a `js/BigInt` in Clojurescript, or a
`clojure.lang.BigInt` in Clojure.

- `#sicm/complex`

Currently this only works with a string like `#sicm/complex "1 + 2i"`. In the
future it might work with a pair of `(real, complex)`, like:

    #sicm/complex [1 2]

### Power Serious, Power Serious

The Power Series implementation in `series.cljc` received an overhaul. The
implementation now follows Doug McIlroy's beautiful paper, ["Power Series, Power
Serious"](http://citeseerx.ist.psu.edu/viewdoc/download?doi=10.1.1.333.3156&rep=rep1&type=pdf).
Doug also has a 10-line version in Haskell on [his
website](https://www.cs.dartmouth.edu/~doug/powser.html).

The API now offers two types:

 - `Series`, which represents a generic infinite series of arbitrary values, and
 - `PowerSeries`, a series that represents a power series in a single
   variable; in other words, a series where the nth entry is interpreted as
   the coefficient of $x^n$:

    $$[a b c d ...] == $a + bx + cx^2 + dx^3 + ...$$

`series/series?` responds true to both. `series/power-series?` only responds
true to a `PowerSeries`.

To turn a `PowerSeries` into a `Series`, call it as a function with a single
argument, or pass the series and one argument to `series/value` to evaluate the
series using the above equation.

To turn a `Series` into a `PowerSeries`, call `series/->function`. None of the
functions discussed below can mix series types; you'll have to do the conversion
explicitly.

Each type supports the following generic operations:

- `*`, `+`, `-`, `/` between series and non-series
- `g/negate`, `g/invert`, `g/sqrt`, `g/expt` work as expected.
- `g/add` between series and non-series

`PowerSeries` additionally supports:

- `g/exp`, `g/cos`, `g/sin`, `g/asin`, `g/tan`
- `g/partial-derivative`, so `PowerSeries` works well with `D`

Each of these acts as function composition for the single variable function that
the `PowerSeries` represents. If `s` is a `PowerSeries` that applies as `(s x)`,
`(g/exp s)` returns a series that represents `(g/exp (s x))`.

There are many more new methods (see the namespace for full documentation):

- `starting-with` renamed to `series`
- `power-series`, analogous `series` but generates a `PowerSeries`
- `series*` and `power-series*` let you pass an explicit sequence
- `series/take` removed in favor of `clojure.core/take`, since both series
  objects act as sequences
- `generate` takes an additional optional argument to distinguish between series
  and power series
- `Series` now implements more of `v/Value`
- new `zero`, `one`, `identity` constants
- `constant` returns a constant power series
- `xpow` generates a series representing a bare power of `x`
- `->function` turns a `Series` into a `PowerSeries`
- `value`, `fmap` now handles both `Series` and `PowerSeries`
- `(inflate s n)` expands each term $x^i$ of `s` to $x^{in}$
- `compose` returns the functional composition of two `PowerSeries`
- `revert` returns the functional inverse of two `PowerSeries`
- `integral` returns a series representing the definite integral of the supplied
  `PowerSeries`, 0 => infinity (optionally takes an integration constant)

The namespace also provides many built-in `PowerSeries` instances:

- `exp-series`
- `sin-series`
- `cos-series`
- `tan-series`
- `sec-series`
- `asin-series`
- `acos-series`
- `atan-series`
- `acot-series`
- `sinh-series`
- `cosh-series`
- `tanh-series`
- `asinh-series`
- `atanh-series`
- `log1+x-series`
- `log1-x-series`
- `binomial-series`

And two `Series` (non-power):

- `fib-series`, the fibonacci sequence
- `catalan-series`, the [Catalan
  numbers](https://en.wikipedia.org/wiki/Catalan_number)

### Matrix Generic Operations

`::matrix` gained implementations for `exp`, `cos`, `sin`, `asin`, `tan`,
`acos`, `asin`; these now return taylor series expansions of the operator, where
multiplication is composition as before.

### Operator Generics

`Operator` gained implementations for `cos`, `sin`, `asin`, `tan`, `acos`,
`asin`; these now return taylor series expansions of the operator, where
multiplication is composition as before.

## [v0.21.1]

- Getting Github releases up to parity with the most recent release to Clojars.

## [v0.10.0]

- Did some refactoring and one breaking rename (Struct became Structure, since
  we don't abbreviate other deftypes). This also marks the point of departure
  for working with Functional Differential Geometry.


## [v0.9.8]

- This is the version that was current as of the talk @littleredcomputer gave at
  [Clojure/west 2017](2017.clojurewest.org), entitled "[Physics in
  Clojure](https://www.youtube.com/watch?v=7PoajCqNKpg)."<|MERGE_RESOLUTION|>--- conflicted
+++ resolved
@@ -2,12 +2,11 @@
 
 ## [Unreleased]
 
-<<<<<<< HEAD
 - `sicmutils.render/->infix` and `sicmutils.render/->TeX` will render `Series`
   and `PowerSeries` as an infinite sum (showing the first four terms).
   In the case of unnaplied `PowerSeries`, it will represent the unbound
   variable as `_`.
-=======
+
 - `sicmutils.expression/Literal` instances now use `pr-str` to generate a string
   representation; this allows this type to wrap lazy-sequence expressions such
   as those returned from `g/simplify` (#259)
@@ -27,7 +26,6 @@
   namespace). The new implementation can compile arguments of any arity, not
   just arity == 1. The new version takes an arity parameter `n` that defaults to
   `(sicmutils.function/arity f)`.
->>>>>>> 7d93bd3c
 
 - `sicmutils.expression.render/->infix` and `sicmutils.expression.render/->TeX` now
   handle equality/inequality symbols (`=`, `>=`, `>`, ...) as infix.
