--- conflicted
+++ resolved
@@ -678,9 +678,6 @@
                         (and (evenly-divide u g)
                              (evenly-divide v g)))))))
 
-<<<<<<< HEAD
-(defspec d-divides-gcd-ud-vd num-tests
-=======
 (defn generate-gcd-poly
   [h k]
   (gen/fmap
@@ -691,15 +688,14 @@
 (defspec ^:long zippel-gcd-works
   (prop/for-all [u (generate-gcd-poly 10 10)
                  v (generate-gcd-poly 10 10)]
-                (let [g (zippel-univariate-gcd u v)]
+                (let [g (univariate-gcd-zippel u v)]
                   (or (and (g/zero? u)
                            (g/zero? v)
                            (g/zero? g))
                       (and (evenly-divide u g)
                            (evenly-divide v g))))))
 
-(defspec ^:long d-divides-gcd-ud-vd num-tests
->>>>>>> 1aefc384
+(defspec d-divides-gcd-ud-vd num-tests
   (gen/let [arity (gen/elements [1])]
     (prop/for-all [u (p-test/generate-nonzero-poly arity)
                    v (p-test/generate-nonzero-poly arity)
